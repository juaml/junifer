"""Provide tests for masks."""

# Authors: Federico Raimondo <f.raimondo@fz-juelich.de>
#          Vera Komeyer <v.komeyer@fz-juelich.de>
#          Synchon Mandal <s.mandal@fz-juelich.de>
# License: AGPL

<<<<<<< HEAD
from typing import Callable, Dict, Union, List

=======
>>>>>>> 7ba15ab8
from pathlib import Path
from typing import Callable, Dict, Union

import pytest
<<<<<<< HEAD

import numpy as np

from numpy.testing import (
    assert_array_almost_equal,
    assert_array_equal,
)

=======
from nilearn.datasets import fetch_icbm152_brain_gm_mask
>>>>>>> 7ba15ab8
from nilearn.image import resample_to_img
from nilearn.masking import (
    compute_background_mask,
    compute_brain_mask,
    compute_epi_mask,
    intersect_masks,
)
from numpy.testing import assert_array_almost_equal, assert_array_equal

from junifer.data.masks import (
    _available_masks,
    _load_vickery_patil_mask,
    get_mask,
    list_masks,
    load_mask,
    register_mask,
)
from junifer.datareader import DefaultDataReader
from junifer.testing.datagrabbers import (
    OasisVBMTestingDatagrabber,
    SPMAuditoryTestingDatagrabber,
)


def test_register_mask_built_in_check() -> None:
    """Test mask registration check for built-in masks."""
    with pytest.raises(ValueError, match=r"built-in mask"):
        register_mask(
            name="GM_prob0.2",
            mask_path="testmask.nii.gz",
            overwrite=True,
        )


def test_list_masks_incorrect() -> None:
    """Test incorrect information check for list masks."""
    masks = list_masks()
    assert "testmask" not in masks


def test_register_mask_already_registered() -> None:
    """Test mask registration check for already registered."""
    # Register custom mask
    register_mask(
        name="testmask",
        mask_path="testmask.nii.gz",
    )
    out = load_mask("testmask", path_only=True)
    assert out[1] is not None
    assert out[1].name == "testmask.nii.gz"

    # Try registering again
    with pytest.raises(ValueError, match=r"already registered."):
        register_mask(
            name="testmask",
            mask_path="testmask.nii.gz",
        )
    register_mask(
        name="testmask",
        mask_path="testmask2.nii.gz",
        overwrite=True,
    )

    out = load_mask("testmask", path_only=True)
    assert out[1] is not None
    assert out[1].name == "testmask2.nii.gz"


@pytest.mark.parametrize(
    "name, mask_path, overwrite",
    [
        ("testmask_1", "testmask_1.nii.gz", True),
        ("testmask_2", "testmask_2.nii.gz", True),
        ("testmask_3", Path("testmask_3.nii.gz"), True),
    ],
)
def test_register_mask(
    name: str,
    mask_path: str,
    overwrite: bool,
) -> None:
    """Test mask registration.

    Parameters
    ----------
    name : str
        The parametrized mask name.
    mask_path : str or pathlib.Path
        The parametrized mask path.
    overwrite : bool
        The parametrized mask overwrite value.

    """
    # Register custom mask
    register_mask(
        name=name,
        mask_path=mask_path,
        overwrite=overwrite,
    )
    # List available mask and check registration
    masks = list_masks()
    assert name in masks
    # Load registered mask
    _, fname = load_mask(name=name, path_only=True)
    # Check values for registered mask
    assert fname is not None
    assert fname.name == f"{name}.nii.gz"


@pytest.mark.parametrize(
    "mask_name",
    [
        "GM_prob0.2",
        "GM_prob0.2_cortex",
    ],
)
def test_list_masks_correct(mask_name: str) -> None:
    """Test correct information check for list masks.

    Parameters
    ----------
    mask_name : str
        The parametrized mask name.

    """
    masks = list_masks()
    assert mask_name in masks


def test_load_mask_incorrect() -> None:
    """Test loading of invalid masks."""
    with pytest.raises(ValueError, match=r"not found"):
        load_mask("wrongmask")


def test_vickery_patil() -> None:
    """Test Vickery-Patil mask."""
    mask, fname = load_mask("GM_prob0.2")
    assert_array_almost_equal(
        mask.header["pixdim"][1:4], [1.5, 1.5, 1.5]  # type: ignore
    )

    assert fname is not None
    assert fname.name == "CAT12_IXI555_MNI152_TMP_GS_GMprob0.2_clean.nii.gz"

    mask, fname = load_mask("GM_prob0.2", resolution=3)
    assert_array_almost_equal(
        mask.header["pixdim"][1:4], [3.0, 3.0, 3.0]  # type: ignore
    )

    assert fname is not None
    assert (
        fname.name == "CAT12_IXI555_MNI152_TMP_GS_GMprob0.2_clean_3mm.nii.gz"
    )

    mask, fname = load_mask("GM_prob0.2_cortex")
    assert_array_almost_equal(
        mask.header["pixdim"][1:4], [3.0, 3.0, 3.0]  # type: ignore
    )

    assert fname is not None
    assert fname.name == "GMprob0.2_cortex_3mm_NA_rm.nii.gz"

    with pytest.raises(ValueError, match=r"find a Vickery-Patil mask "):
        _load_vickery_patil_mask("wrong", resolution=2)


def test_get_mask() -> None:
    """Test the get_mask function."""
    reader = DefaultDataReader()
    with OasisVBMTestingDatagrabber() as dg:
        input = dg["sub-01"]
        input = reader.fit_transform(input)
        vbm_gm = input["VBM_GM"]
        vbm_gm_img = vbm_gm["data"]
        mask = get_mask(masks="GM_prob0.2", target_data=vbm_gm)

        assert mask.shape == vbm_gm_img.shape
        assert_array_equal(mask.affine, vbm_gm_img.affine)

        raw_mask_img, _ = load_mask("GM_prob0.2", resolution=1.5)
        res_mask_img = resample_to_img(
            raw_mask_img,
            vbm_gm_img,
            interpolation="nearest",
            copy=True,
        )
        assert_array_equal(mask.get_fdata(), res_mask_img.get_fdata())


def test_mask_callable() -> None:
    """Test using a callable mask."""

    def ident(x):
        return x

    _available_masks["identity"] = {"family": "Callable", "func": ident}
    reader = DefaultDataReader()
    with OasisVBMTestingDatagrabber() as dg:
        input = dg["sub-01"]
        input = reader.fit_transform(input)
        vbm_gm = input["VBM_GM"]
        vbm_gm_img = vbm_gm["data"]
        mask = get_mask(masks="identity", target_data=vbm_gm)

        assert_array_equal(mask.get_fdata(), vbm_gm_img.get_fdata())

    del _available_masks["identity"]


def test_get_mask_errors() -> None:
    """Test passing wrong parameters to get_mask."""
    reader = DefaultDataReader()
    with OasisVBMTestingDatagrabber() as dg:
        input = dg["sub-01"]
        input = reader.fit_transform(input)
        vbm_gm = input["VBM_GM"]
        # Test wrong masks definitions (more than one key per dict)
        with pytest.raises(ValueError, match=r"only one key"):
            get_mask(masks={"GM_prob0.2": {}, "Other": {}}, target_data=vbm_gm)

        # Test wrong masks definitions (pass paramaeters to non-callable mask)
        with pytest.raises(ValueError, match=r"callable params"):
            get_mask(masks={"GM_prob0.2": {"param": 1}}, target_data=vbm_gm)

        # Pass only parametesr to the intersection function
        with pytest.raises(
            ValueError, match=r" At least one mask is required."
        ):
            get_mask(masks={"threshold": 1}, target_data=vbm_gm)

        # Pass parameters to the intersection function when only one mask
        with pytest.raises(
            ValueError, match=r"parameters to the intersection"
        ):
            get_mask(
                masks=["GM_prob0.2", {"threshold": 1}], target_data=vbm_gm
            )

        # Test "inherited" masks errors

        # 1) No extra_data parameter
        with pytest.raises(ValueError, match=r"no extra data was passed"):
            get_mask(masks="inherit", target_data=vbm_gm)

        extra_data = {"VBM_MASK": {}}

        # 2) No mask_item key in target_data
        with pytest.raises(ValueError, match=r"no mask item was specified"):
            get_mask(
                masks="inherit", target_data=vbm_gm, extra_data=extra_data
            )

        # 3) mask_item not in extra data
        with pytest.raises(ValueError, match=r"does not exist"):
            vbm_gm["mask_item"] = "wrong"
            get_mask(
                masks="inherit", target_data=vbm_gm, extra_data=extra_data
            )


@pytest.mark.parametrize(
    "mask_name,function,params,resample",
    [
        ("compute_brain_mask", compute_brain_mask, {"threshold": 0.2}, False),
        ("compute_background_mask", compute_background_mask, None, False),
        ("compute_epi_mask", compute_epi_mask, None, False),
        (
            "fetch_icbm152_brain_gm_mask",
            fetch_icbm152_brain_gm_mask,
            None,
            True,
        ),
    ],
)
def test_nilearn_compute_masks(
    mask_name: str,
    function: Callable,
    params: Union[Dict, None],
    resample: bool,
) -> None:
    """Test using nilearn compute mask functions.

    Parameters
    ----------
    mask_name : str
        Name of the mask.
    function : callable
        Function to call.
    params : dict, optional
        Parameters to pass to the function.
    resample : bool
        Whether to resample the mask to the target data.
    """
    reader = DefaultDataReader()
    with SPMAuditoryTestingDatagrabber() as dg:
        input = dg["sub001"]
        input = reader.fit_transform(input)
        bold = input["BOLD"]
        bold_img = bold["data"]

        if params is None:
            params = {}
            mask_spec = mask_name
        else:
            mask_spec = {mask_name: params}

        mask = get_mask(masks=mask_spec, target_data=bold)

        assert_array_equal(mask.affine, bold_img.affine)

        if resample is False:
            ni_mask = function(bold_img, **params)
        else:
            ni_mask = function(**params)
            # Mask needs resample
            ni_mask = resample_to_img(
                ni_mask,
                bold_img,
                interpolation="nearest",
                copy=True,
            )
        assert_array_equal(mask.get_fdata(), ni_mask.get_fdata())


def test_get_mask_inherit() -> None:
    """Test using the inherit mask functionality."""
    reader = DefaultDataReader()
    with SPMAuditoryTestingDatagrabber() as dg:
        input = dg["sub001"]
        input = reader.fit_transform(input)
        # Compute brain mask using nilearn
        gm_mask = compute_brain_mask(input["BOLD"]["data"], threshold=0.2)

        # Get mask using the compute_brain_mask function
        mask1 = get_mask(
            masks={"compute_brain_mask": {"threshold": 0.2}},
            target_data=input["BOLD"],
        )

        # Now get the mask using the inherit functionality, passing the
        # computed mask as extra data
        extra_data = {"BOLD_MASK": {"data": gm_mask}}
        input["BOLD"]["mask_item"] = "BOLD_MASK"
        mask2 = get_mask(
            masks="inherit", target_data=input["BOLD"], extra_data=extra_data
        )

        # Both masks should be equal
        assert_array_equal(mask1.get_fdata(), mask2.get_fdata())


@pytest.mark.parametrize(
    "masks,params",
    [
        (["GM_prob0.2", "compute_brain_mask"], {}),
        (
            ["GM_prob0.2", "compute_brain_mask"],
            {"threshold": 0.2},
        ),
        (
            [
                "GM_prob0.2",
                "compute_brain_mask",
                "fetch_icbm152_brain_gm_mask",
            ],
            {"threshold": 1, "connected": True},
        ),
    ],
)
def test_get_mask_multiple(
    masks: Union[str, Dict, List[Union[Dict, str]]], params: Dict
) -> None:
    """Test geting multiple masks."""
    reader = DefaultDataReader()
    with SPMAuditoryTestingDatagrabber() as dg:
        input = dg["sub001"]
        input = reader.fit_transform(input)
        if not isinstance(masks, list):
            junifer_masks = [masks]
        else:
            junifer_masks = masks.copy()
        if len(params) > 0:
            # Convert params to junifer style (one dict per param)
            junifer_params = [{k: params[k]} for k in params.keys()]
            junifer_masks.extend(junifer_params)
        target_img = input["BOLD"]["data"]
        resolution = np.min(target_img.header.get_zooms()[:3])

        computed = get_mask(masks=junifer_masks, target_data=input["BOLD"])

        masks_names = [
            list(x.keys())[0] if isinstance(x, dict) else x for x in masks
        ]

        mask_funcs = [
            x
            for x in masks_names
            if _available_masks[x]["family"] == "Callable"
        ]
        mask_files = [
            x
            for x in masks_names
            if _available_masks[x]["family"] != "Callable"
        ]

        mask_imgs = [
            load_mask(t_mask, path_only=False, resolution=resolution)[0]
            for t_mask in mask_files
        ]

        for t_func in mask_funcs:
            mask_imgs.append(_available_masks[t_func]["func"](target_img))

        mask_imgs = [
            resample_to_img(
                t_mask,
                target_img,
                interpolation="nearest",
                copy=True,
            )
            for t_mask in mask_imgs
        ]

        expected = intersect_masks(mask_imgs, **params)
        assert_array_equal(computed.get_fdata(), expected.get_fdata())<|MERGE_RESOLUTION|>--- conflicted
+++ resolved
@@ -5,27 +5,18 @@
 #          Synchon Mandal <s.mandal@fz-juelich.de>
 # License: AGPL
 
-<<<<<<< HEAD
+from pathlib import Path
 from typing import Callable, Dict, Union, List
 
-=======
->>>>>>> 7ba15ab8
-from pathlib import Path
-from typing import Callable, Dict, Union
-
 import pytest
-<<<<<<< HEAD
 
 import numpy as np
-
 from numpy.testing import (
     assert_array_almost_equal,
     assert_array_equal,
 )
 
-=======
 from nilearn.datasets import fetch_icbm152_brain_gm_mask
->>>>>>> 7ba15ab8
 from nilearn.image import resample_to_img
 from nilearn.masking import (
     compute_background_mask,
@@ -33,7 +24,6 @@
     compute_epi_mask,
     intersect_masks,
 )
-from numpy.testing import assert_array_almost_equal, assert_array_equal
 
 from junifer.data.masks import (
     _available_masks,
@@ -271,19 +261,19 @@
         with pytest.raises(ValueError, match=r"no extra data was passed"):
             get_mask(masks="inherit", target_data=vbm_gm)
 
-        extra_data = {"VBM_MASK": {}}
+        extra_input = {"VBM_MASK": {}}
 
         # 2) No mask_item key in target_data
         with pytest.raises(ValueError, match=r"no mask item was specified"):
             get_mask(
-                masks="inherit", target_data=vbm_gm, extra_data=extra_data
+                masks="inherit", target_data=vbm_gm, extra_input=extra_input
             )
 
         # 3) mask_item not in extra data
         with pytest.raises(ValueError, match=r"does not exist"):
             vbm_gm["mask_item"] = "wrong"
             get_mask(
-                masks="inherit", target_data=vbm_gm, extra_data=extra_data
+                masks="inherit", target_data=vbm_gm, extra_input=extra_input
             )
 
 
@@ -368,10 +358,10 @@
 
         # Now get the mask using the inherit functionality, passing the
         # computed mask as extra data
-        extra_data = {"BOLD_MASK": {"data": gm_mask}}
+        extra_input = {"BOLD_MASK": {"data": gm_mask}}
         input["BOLD"]["mask_item"] = "BOLD_MASK"
         mask2 = get_mask(
-            masks="inherit", target_data=input["BOLD"], extra_data=extra_data
+            masks="inherit", target_data=input["BOLD"], extra_input=extra_input
         )
 
         # Both masks should be equal
