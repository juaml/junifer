--- conflicted
+++ resolved
@@ -81,11 +81,9 @@
 
 - Add datagrabber implementation for the UCLA dataset available on juseless (:gh:`118` by `Leonard Sasse`_).
 
-<<<<<<< HEAD
+- Rename "atlas" to "parcellation" (:gh:`116` by `Fede Raimondo`_).
+
 - Refactor the :class:`junifer.datagrabber.BaseDatagrabber` class to allow for easier subclassing (by `Fede Raimondo`_).
-=======
-- Rename "atlas" to "parcellation" (:gh:`116` by `Fede Raimondo`_).
->>>>>>> 43ba5d41
 
 Bugs
 ~~~~
