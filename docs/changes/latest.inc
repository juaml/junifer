--- conflicted
+++ resolved
@@ -54,11 +54,9 @@
 - Implement PIOP1 and PIOP2 AOMIC datasets and refactor AOMICID1000 slightly 
   (:gh: `94` by `Leonard Sasse`_)
 
-<<<<<<< HEAD
 - Implement a JuselessDataladCamCANVBM datagrabber class (:gh: `99` by `Leonard Sasse`_)
-=======
+
 - Implement IXI CAT output datagrabber for juseless (:gh: `48` by `Leonard Sasse`_).
->>>>>>> 7ae7ad59
 
 Bugs
 ~~~~
