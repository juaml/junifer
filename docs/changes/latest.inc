--- conflicted
+++ resolved
@@ -32,11 +32,10 @@
 
 - Implement matrix storage in SQliteFeatureStorage (:gh:`42` by `Fede Raimondo`_).
 
-<<<<<<< HEAD
 - Marker for functional connectivity using an atlas (:gh:`41` by `Amir Omidvarnia`_ and `Kaustubh R. Patil`_)
-=======
+
 - Implement coordinate register, list and load (:gh:`11` by `Fede Raimondo`_).
->>>>>>> 285aaab9
+
 
 Bugs
 ~~~~
